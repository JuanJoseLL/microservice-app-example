--- conflicted
+++ resolved
@@ -5,10 +5,6 @@
 WORKDIR /usr/src/app
 
 COPY package-lock.json package.json *.js /usr/src/app/
-<<<<<<< HEAD
-COPY routes.js /usr/src/app/routes
-=======
->>>>>>> 411f6ec2
 
 RUN npm install && npm build
 
